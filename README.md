# Transformers Collection Tracker

Normalized FastAPI + SQLModel + SQLite app with importers and seeders, plus your attribute CSVs.

## Quickstart
```bash
python -m venv .venv
source .venv/bin/activate   # Windows: .venv\Scripts\activate
pip install -r requirements.txt
cp .env.example .env         # fill in your remote MySQL credentials or keep the SQLite default
python -m app.db.session --check-connection  # uses the credentials from .env by default
uvicorn app.main:app --reload
# open http://127.0.0.1:8000
```

> Need to confirm a set of credentials before updating `.env`? Run `python -m app.db.session --check-connection --url "mysql+pymysql://username:password@host:3306/database"` to validate connectivity on demand.

## Web pages

Once the development server is running you can browse the following pages:

- `/` — search and browse all items that have been entered.
- `/imports` — review everything that has been imported from your CSV data in a tabular view.
- `/collection` — see the complete collection with status, company, and purchase summaries. Pass `?owner=<identifier>` to scope the page to a specific owner once you start attaching ownership metadata to items.

## Seed data
### Option A — YAML (from `seeds/seed.yaml`)
```bash
python -m app.importers.seed_from_yaml --path seeds/seed.yaml
```

### Option B — Directly from CSVs (uses files under `attributes/`)
```bash
python -m app.importers.seed_from_csvs --dir attributes
```

## Import your main sheet (CSV export)
```bash
python -m app.importers.import_csv /path/to/your/Sheet1.csv
```

Notes:
- Configure your remote database credentials in `.env` first; the importer will
  refuse to run against the local SQLite fallback unless you pass
  `--allow-sqlite`.
- Characters field supports comma/semicolon; add `|primary` after one name.
- Lines auto-link to Companies when both names are present.
- All seeders/importers are idempotent (safe to re-run).

## Django frontend/backend
Run the Django project located under `django_site/` if you prefer a traditional Django stack
<<<<<<< HEAD
that shares the same SQLite/SQLModel database. Install the dependencies from the repository
root first (they include Django), then launch the development server:

```bash
pip install -r requirements.txt  # from the repo root; reinstall if you pulled new code
=======
that shares the same SQLite/SQLModel database:

```bash
>>>>>>> 9d3f6883
cd django_site
python manage.py runserver
# open http://127.0.0.1:8000
```

The Django models reuse the existing tables, so your data stays in sync regardless of whether
<<<<<<< HEAD
you use the FastAPI or Django entry points. The Django site mirrors the FastAPI pages: filter
and browse your collection, open rich detail views, and add/update/delete items directly from
the web UI.
=======
you use the FastAPI or Django entry points.
>>>>>>> 9d3f6883
<|MERGE_RESOLUTION|>--- conflicted
+++ resolved
@@ -49,27 +49,17 @@
 
 ## Django frontend/backend
 Run the Django project located under `django_site/` if you prefer a traditional Django stack
-<<<<<<< HEAD
 that shares the same SQLite/SQLModel database. Install the dependencies from the repository
 root first (they include Django), then launch the development server:
 
 ```bash
 pip install -r requirements.txt  # from the repo root; reinstall if you pulled new code
-=======
-that shares the same SQLite/SQLModel database:
-
-```bash
->>>>>>> 9d3f6883
 cd django_site
 python manage.py runserver
 # open http://127.0.0.1:8000
 ```
 
 The Django models reuse the existing tables, so your data stays in sync regardless of whether
-<<<<<<< HEAD
 you use the FastAPI or Django entry points. The Django site mirrors the FastAPI pages: filter
 and browse your collection, open rich detail views, and add/update/delete items directly from
-the web UI.
-=======
-you use the FastAPI or Django entry points.
->>>>>>> 9d3f6883
+the web UI.